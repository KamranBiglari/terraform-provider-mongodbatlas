--- conflicted
+++ resolved
@@ -325,14 +325,9 @@
           MONGODB_ATLAS_PROJECT_OWNER_ID: ${{ inputs.mongodb_atlas_project_owner_id }}
           MONGODB_ATLAS_LAST_VERSION: ${{ needs.get-provider-version.outputs.provider_version }}
           AWS_REGION: ${{ vars.AWS_REGION_LOWERCASE }}
-<<<<<<< HEAD
-          AWS_ACCESS_KEY_ID: ${{ secrets.aws_access_key_id }}
-          AWS_SECRET_ACCESS_KEY: ${{ secrets.aws_secret_access_key }}
-=======
           AWS_SECRET_ACCESS_KEY: ${{ secrets.aws_secret_access_key }}
           AWS_ACCESS_KEY_ID: ${{ secrets.aws_access_key_id }}
           AWS_S3_BUCKET: ${{ secrets.aws_s3_bucket_backup }}
->>>>>>> edb738ea
           ACCTEST_PACKAGES: |
             ./internal/service/cloudbackupschedule
             ./internal/service/cloudbackupsnapshot
