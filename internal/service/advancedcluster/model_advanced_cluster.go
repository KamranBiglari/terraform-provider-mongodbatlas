package advancedcluster

import (
	"context"

	matlas "go.mongodb.org/atlas/mongodbatlas"

	"github.com/hashicorp/terraform-plugin-framework/attr"
	"github.com/hashicorp/terraform-plugin-framework/types"

	"github.com/mongodb/terraform-provider-mongodbatlas/internal/common/conversion"
)

type TfLabelModel struct {
	Key   types.String `tfsdk:"key"`
	Value types.String `tfsdk:"value"`
}

type TfTagModel struct {
	Key   types.String `tfsdk:"key"`
	Value types.String `tfsdk:"value"`
}

type TfBiConnectorConfigModel struct {
	ReadPreference types.String `tfsdk:"read_preference"`
	Enabled        types.Bool   `tfsdk:"enabled"`
}

type TfAdvancedConfigurationModel struct {
	DefaultReadConcern               types.String `tfsdk:"default_read_concern"`
	DefaultWriteConcern              types.String `tfsdk:"default_write_concern"`
	MinimumEnabledTLSProtocol        types.String `tfsdk:"minimum_enabled_tls_protocol"`
	OplogSizeMB                      types.Int64  `tfsdk:"oplog_size_mb"`
	OplogMinRetentionHours           types.Int64  `tfsdk:"oplog_min_retention_hours"`
	SampleSizeBiConnector            types.Int64  `tfsdk:"sample_size_bi_connector"`
	SampleRefreshIntervalBiConnector types.Int64  `tfsdk:"sample_refresh_interval_bi_connector"`
	TransactionLifetimeLimitSeconds  types.Int64  `tfsdk:"transaction_lifetime_limit_seconds"`
	FailIndexKeyTooLong              types.Bool   `tfsdk:"fail_index_key_too_long"`
	JavascriptEnabled                types.Bool   `tfsdk:"javascript_enabled"`
	NoTableScan                      types.Bool   `tfsdk:"no_table_scan"`
}

type tfConnectionStringModel struct {
	Standard        types.String `tfsdk:"standard"`
	StandardSrv     types.String `tfsdk:"standard_srv"`
	Private         types.String `tfsdk:"private"`
	PrivateSrv      types.String `tfsdk:"private_srv"`
	PrivateEndpoint types.List   `tfsdk:"private_endpoint"`
}

type TfPrivateEndpointModel struct {
	ConnectionString                  types.String `tfsdk:"connection_string"`
	SrvConnectionString               types.String `tfsdk:"srv_connection_string"`
	SrvShardOptimizedConnectionString types.String `tfsdk:"srv_shard_optimized_connection_string"`
	EndpointType                      types.String `tfsdk:"type"`
	Endpoints                         types.List   `tfsdk:"endpoints"`
}

var TfPrivateEndpointType = types.ObjectType{AttrTypes: map[string]attr.Type{
	"connection_string":                     types.StringType,
	"endpoints":                             types.ListType{ElemType: TfEndpointType},
	"srv_connection_string":                 types.StringType,
	"srv_shard_optimized_connection_string": types.StringType,
	"type":                                  types.StringType,
}}

type TfEndpointModel struct {
	EndpointID   types.String `tfsdk:"endpoint_id"`
	ProviderName types.String `tfsdk:"provider_name"`
	Region       types.String `tfsdk:"region"`
}

var TfEndpointType = types.ObjectType{AttrTypes: map[string]attr.Type{
	"endpoint_id":   types.StringType,
	"provider_name": types.StringType,
	"region":        types.StringType,
},
}

<<<<<<< HEAD
type tfReplicationSpecModel struct {
	RegionsConfigs types.Set    `tfsdk:"region_configs"`
	ContainerID    types.Map    `tfsdk:"container_id"`
	ID             types.String `tfsdk:"id"`
	ZoneName       types.String `tfsdk:"zone_name"`
	NumShards      types.Int64  `tfsdk:"num_shards"`
}

type tfRegionsConfigModel struct {
	AnalyticsSpecs       types.List   `tfsdk:"analytics_specs"`
	AutoScaling          types.List   `tfsdk:"auto_scaling"`
	AnalyticsAutoScaling types.List   `tfsdk:"analytics_auto_scaling"`
	ReadOnlySpecs        types.List   `tfsdk:"read_only_specs"`
	ElectableSpecs       types.List   `tfsdk:"electable_specs"`
	BackingProviderName  types.String `tfsdk:"backing_provider_name"`
	ProviderName         types.String `tfsdk:"provider_name"`
	RegionName           types.String `tfsdk:"region_name"`
	Priority             types.Int64  `tfsdk:"priority"`
}

var tfRegionsConfigType = types.ObjectType{AttrTypes: map[string]attr.Type{
	"backing_provider_name":  types.StringType,
	"priority":               types.Int64Type,
	"provider_name":          types.StringType,
	"region_name":            types.StringType,
	"analytics_specs":        types.ListType{ElemType: tfRegionsConfigSpecType},
	"electable_specs":        types.ListType{ElemType: tfRegionsConfigSpecType},
	"read_only_specs":        types.ListType{ElemType: tfRegionsConfigSpecType},
	"auto_scaling":           types.ListType{ElemType: tfRegionsConfigAutoScalingSpecType},
	"analytics_auto_scaling": types.ListType{ElemType: tfRegionsConfigAutoScalingSpecType},
}}

type tfRegionsConfigSpecsModel struct {
	DiskIOPS      types.String `tfsdk:"disk_iops"`
	InstanceSize  types.String `tfsdk:"instance_size"`
	NodeCount     types.String `tfsdk:"node_count"`
	EBSVolumeType types.Int64  `tfsdk:"ebs_volume_type"`
}

var tfRegionsConfigSpecType = types.ObjectType{AttrTypes: map[string]attr.Type{
	"disk_iops":       types.StringType,
	"ebs_volume_type": types.Int64Type,
	"instance_size":   types.StringType,
	"node_count":      types.StringType,
}}

type tfRegionsConfigAutoScalingSpecsModel struct {
	DiskGBEnabled           types.String `tfsdk:"disk_gb_enabled"`
	ComputeScaleDownEnabled types.String `tfsdk:"compute_scale_down_enabled"`
	ComputeMinInstanceSize  types.String `tfsdk:"compute_min_instance_size"`
	ComputeMaxInstanceSize  types.String `tfsdk:"compute_max_instance_size"`
	ComputeEnabled          types.Int64  `tfsdk:"compute_enabled"`
}

var tfRegionsConfigAutoScalingSpecType = types.ObjectType{AttrTypes: map[string]attr.Type{
	"disk_gb_enabled":            types.StringType,
	"compute_enabled":            types.Int64Type,
	"compute_scale_down_enabled": types.StringType,
	"compute_min_instance_size":  types.StringType,
	"compute_max_instance_size":  types.StringType,
}}

func newTfConnectionStringsModel(ctx context.Context, connString *matlas.ConnectionStrings) []*tfConnectionStringModel {
	res := []*tfConnectionStringModel{}

	if connString != nil {
		res = append(res, &tfConnectionStringModel{
			Standard:        types.StringValue(connString.Standard),
			StandardSrv:     types.StringValue(connString.StandardSrv),
			Private:         types.StringValue(connString.Private),
			PrivateSrv:      types.StringValue(connString.PrivateSrv),
			PrivateEndpoint: NewTFPrivateEndpointModel(ctx, connString.PrivateEndpoint),
		})
	}
	return res
}

=======
>>>>>>> 984bd9cc
func NewTfBiConnectorConfigModel(biConnector *matlas.BiConnector) []*TfBiConnectorConfigModel {
	if biConnector == nil {
		return []*TfBiConnectorConfigModel{}
	}

	return []*TfBiConnectorConfigModel{
		{
			Enabled:        types.BoolPointerValue(biConnector.Enabled),
			ReadPreference: conversion.StringNullIfEmpty(biConnector.ReadPreference),
		},
	}
}

func NewTfTagsModel(tags *[]*matlas.Tag) []*TfTagModel {
	res := make([]*TfTagModel, len(*tags))

	for i, v := range *tags {
		res[i] = &TfTagModel{
			Key:   conversion.StringNullIfEmpty(v.Key),
			Value: conversion.StringNullIfEmpty(v.Value),
		}
	}

	return res
}

func NewTfLabelsModel(labels []matlas.Label) []TfLabelModel {
	out := make([]TfLabelModel, len(labels))
	for i, v := range labels {
		out[i] = TfLabelModel{
			Key:   conversion.StringNullIfEmpty(v.Key),
			Value: conversion.StringNullIfEmpty(v.Value),
		}
	}

	return out
}

func NewTfAdvancedConfigurationModel(p *matlas.ProcessArgs) []*TfAdvancedConfigurationModel {
	res := []*TfAdvancedConfigurationModel{
		{
			DefaultReadConcern:               conversion.StringNullIfEmpty(p.DefaultReadConcern),
			DefaultWriteConcern:              conversion.StringNullIfEmpty(p.DefaultWriteConcern),
			FailIndexKeyTooLong:              types.BoolPointerValue(p.FailIndexKeyTooLong),
			JavascriptEnabled:                types.BoolPointerValue(p.JavascriptEnabled),
			MinimumEnabledTLSProtocol:        conversion.StringNullIfEmpty(p.MinimumEnabledTLSProtocol),
			NoTableScan:                      types.BoolPointerValue(p.NoTableScan),
			OplogSizeMB:                      types.Int64PointerValue(p.OplogSizeMB),
			OplogMinRetentionHours:           conversion.FloatToTfInt64(p.OplogMinRetentionHours),
			SampleSizeBiConnector:            types.Int64PointerValue(p.SampleSizeBIConnector),
			SampleRefreshIntervalBiConnector: types.Int64PointerValue(p.SampleRefreshIntervalBIConnector),
			TransactionLifetimeLimitSeconds:  types.Int64PointerValue(p.TransactionLifetimeLimitSeconds),
		},
	}
	return res
}

func NewTfPrivateEndpointModel(ctx context.Context, privateEndpoints []matlas.PrivateEndpoint) types.List {
	res := make([]TfPrivateEndpointModel, len(privateEndpoints))

	for i, pe := range privateEndpoints {
		res[i] = TfPrivateEndpointModel{
			ConnectionString:                  conversion.StringNullIfEmpty(pe.ConnectionString),
			SrvConnectionString:               conversion.StringNullIfEmpty(pe.SRVConnectionString),
			SrvShardOptimizedConnectionString: conversion.StringNullIfEmpty(pe.SRVShardOptimizedConnectionString),
			EndpointType:                      conversion.StringNullIfEmpty(pe.Type),
			Endpoints:                         NewTFEndpointModel(ctx, pe.Endpoints),
		}
	}
	s, _ := types.ListValueFrom(ctx, TfPrivateEndpointType, res)
	return s
}

func NewTFEndpointModel(ctx context.Context, endpoints []matlas.Endpoint) types.List {
	res := make([]TfEndpointModel, len(endpoints))

	for i, e := range endpoints {
		res[i] = TfEndpointModel{
			Region:       conversion.StringNullIfEmpty(e.Region),
			ProviderName: conversion.StringNullIfEmpty(e.ProviderName),
			EndpointID:   conversion.StringNullIfEmpty(e.EndpointID),
		}
	}
	s, _ := types.ListValueFrom(ctx, TfEndpointType, res)
	return s
}<|MERGE_RESOLUTION|>--- conflicted
+++ resolved
@@ -77,7 +77,6 @@
 },
 }
 
-<<<<<<< HEAD
 type tfReplicationSpecModel struct {
 	RegionsConfigs types.Set    `tfsdk:"region_configs"`
 	ContainerID    types.Map    `tfsdk:"container_id"`
@@ -149,14 +148,12 @@
 			StandardSrv:     types.StringValue(connString.StandardSrv),
 			Private:         types.StringValue(connString.Private),
 			PrivateSrv:      types.StringValue(connString.PrivateSrv),
-			PrivateEndpoint: NewTFPrivateEndpointModel(ctx, connString.PrivateEndpoint),
+			PrivateEndpoint: NewTfPrivateEndpointModel(ctx, connString.PrivateEndpoint),
 		})
 	}
 	return res
 }
 
-=======
->>>>>>> 984bd9cc
 func NewTfBiConnectorConfigModel(biConnector *matlas.BiConnector) []*TfBiConnectorConfigModel {
 	if biConnector == nil {
 		return []*TfBiConnectorConfigModel{}
