--- conflicted
+++ resolved
@@ -66,26 +66,6 @@
 									},
 								},
 							},
-							Deprecated: fmt.Sprintf(DeprecationMessageParameterToResource, "v1.12.0", "project_assignment"),
-						},
-						"project_assignment": {
-							Type:     schema.TypeSet,
-							Optional: true,
-							Elem: &schema.Resource{
-								Schema: map[string]*schema.Schema{
-									"project_id": {
-										Type:     schema.TypeString,
-										Required: true,
-									},
-									"role_names": {
-										Type:     schema.TypeSet,
-										Required: true,
-										Elem: &schema.Schema{
-											Type: schema.TypeString,
-										},
-									},
-								},
-							},
 						},
 					},
 				},
@@ -115,6 +95,12 @@
 	}
 
 	if err := d.Set("results", results); err != nil {
+	results, err := flattenProjectAPIKeys(ctx, conn, projectID, apiKeys)
+	if err != nil {
+		diag.FromErr(fmt.Errorf("error setting `results`: %s", err))
+	}
+
+	if err := d.Set("results", results); err != nil {
 		return diag.FromErr(fmt.Errorf("error setting `results`: %s", err))
 	}
 
@@ -137,10 +123,6 @@
 			"description": apiKey.Desc,
 			"public_key":  apiKey.PublicKey,
 			"private_key": apiKey.PrivateKey,
-<<<<<<< HEAD
-=======
-			"role_names":  flattenProjectAPIKeyRoles(projectID, apiKey.Roles),
->>>>>>> 8782c9ca
 		}
 
 		projectAssignment, err := newProjectAssignment(ctx, conn, apiKey.ID)
