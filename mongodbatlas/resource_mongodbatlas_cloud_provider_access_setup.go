--- conflicted
+++ resolved
@@ -37,17 +37,6 @@
 				Required:     true,
 				ValidateFunc: validation.StringInSlice([]string{AWS, AZURE}, false),
 				ForceNew:     true,
-<<<<<<< HEAD
-=======
-			},
-			"aws": {
-				Type:     schema.TypeMap,
-				Computed: true,
-				Elem: &schema.Schema{
-					Type: schema.TypeString,
-				},
-				Deprecated: fmt.Sprintf(DeprecationMessageParameterToResource, "v1.12.0", "aws_config"),
->>>>>>> 8782c9ca
 			},
 			"aws_config": {
 				Type:     schema.TypeList,
@@ -85,7 +74,31 @@
 					},
 				},
 			},
+			"azure_config": {
+				Type:     schema.TypeList,
+				Optional: true,
+				Elem: &schema.Resource{
+					Schema: map[string]*schema.Schema{
+						"atlas_azure_app_id": {
+							Type:     schema.TypeString,
+							Required: true,
+						},
+						"service_principal_id": {
+							Type:     schema.TypeString,
+							Required: true,
+						},
+						"tenant_id": {
+							Type:     schema.TypeString,
+							Required: true,
+						},
+					},
+				},
+			},
 			"created_date": {
+				Type:     schema.TypeString,
+				Computed: true,
+			},
+			"last_updated_date": {
 				Type:     schema.TypeString,
 				Computed: true,
 			},
@@ -143,19 +156,23 @@
 	if value, ok := d.GetOk("azure_config.0.service_principal_id"); ok {
 		requestParameters.AzureServicePrincipalID = pointer(value.(string))
 	}
-<<<<<<< HEAD
 
 	if value, ok := d.GetOk("azure_config.0.tenant_id"); ok {
 		requestParameters.AzureTenantID = pointer(value.(string))
 	}
 
-=======
+	if value, ok := d.GetOk("azure_config.0.atlas_azure_app_id"); ok {
+		requestParameters.AtlasAzureAppID = pointer(value.(string))
+	}
+
+	if value, ok := d.GetOk("azure_config.0.service_principal_id"); ok {
+		requestParameters.AzureServicePrincipalID = pointer(value.(string))
+	}
 
 	if value, ok := d.GetOk("azure_config.0.tenant_id"); ok {
 		requestParameters.AzureTenantID = pointer(value.(string))
 	}
 
->>>>>>> 8782c9ca
 	role, _, err := conn.CloudProviderAccess.CreateRole(ctx, projectID, requestParameters)
 	if err != nil {
 		return diag.FromErr(fmt.Errorf(errorCloudProviderAccessCreate, err))
@@ -169,7 +186,13 @@
 		resourceID = *role.AzureID
 	}
 
+	resourceID := role.RoleID
+	if role.ProviderName == AZURE {
+		resourceID = *role.AzureID
+	}
+
 	d.SetId(encodeStateID(map[string]string{
+		"id":            resourceID,
 		"id":            resourceID,
 		"project_id":    projectID,
 		"provider_name": role.ProviderName,
@@ -204,6 +227,7 @@
 	}
 
 	d.SetId("")
+	d.SetId("")
 	return nil
 }
 
@@ -211,13 +235,6 @@
 	if role.ProviderName == "AWS" {
 		out := map[string]interface{}{
 			"provider_name": role.ProviderName,
-<<<<<<< HEAD
-=======
-			"aws": map[string]interface{}{ // Deprecated, will be deleted later
-				"atlas_aws_account_arn":          role.AtlasAWSAccountARN,
-				"atlas_assumed_role_external_id": role.AtlasAssumedRoleExternalID,
-			},
->>>>>>> 8782c9ca
 			"aws_config": []interface{}{map[string]interface{}{
 				"atlas_aws_account_arn":          role.AtlasAWSAccountARN,
 				"atlas_assumed_role_external_id": role.AtlasAssumedRoleExternalID,
@@ -235,10 +252,6 @@
 			"service_principal_id": role.AzureServicePrincipalID,
 			"tenant_id":            role.AzureTenantID,
 		}},
-<<<<<<< HEAD
-=======
-		"aws":               map[string]interface{}{},
->>>>>>> 8782c9ca
 		"aws_config":        []interface{}{map[string]interface{}{}},
 		"created_date":      role.CreatedDate,
 		"last_updated_date": role.LastUpdatedDate,
