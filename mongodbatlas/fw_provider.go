--- conflicted
+++ resolved
@@ -370,12 +370,9 @@
 		NewProjectsDS,
 		NewDatabaseUserDS,
 		NewDatabaseUsersDS,
-<<<<<<< HEAD
-=======
 		NewAlertConfigurationDS,
 		NewAlertConfigurationsDS,
 		NewProjectIPAccessListDS,
->>>>>>> b1450063
 	}
 }
 
@@ -383,10 +380,7 @@
 	return []func() resource.Resource{
 		NewProjectRS,
 		NewDatabaseUserRS,
-<<<<<<< HEAD
-=======
 		NewAlertConfigurationRS,
->>>>>>> b1450063
 	}
 }
 
