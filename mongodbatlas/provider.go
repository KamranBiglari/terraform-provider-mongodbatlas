package mongodbatlas

import (
	"context"
	"encoding/base64"
	"encoding/json"
	"errors"
	"fmt"
	"hash/crc32"
	"log"
	"os"
	"reflect"
	"regexp"
	"sort"
	"strconv"
	"strings"
	"time"

	matlas "go.mongodb.org/atlas/mongodbatlas"

	"github.com/aws/aws-sdk-go/aws"
	"github.com/aws/aws-sdk-go/aws/awserr"
	"github.com/aws/aws-sdk-go/aws/credentials"
	"github.com/aws/aws-sdk-go/aws/credentials/stscreds"
	"github.com/aws/aws-sdk-go/aws/endpoints"
	"github.com/aws/aws-sdk-go/aws/session"
	"github.com/aws/aws-sdk-go/service/secretsmanager"
	"github.com/hashicorp/hcl/v2/hclwrite"
	"github.com/hashicorp/terraform-plugin-sdk/v2/diag"
	"github.com/hashicorp/terraform-plugin-sdk/v2/helper/schema"
	"github.com/hashicorp/terraform-plugin-sdk/v2/helper/validation"
	"github.com/mwielbut/pointy"
	"github.com/spf13/cast"
	"github.com/zclconf/go-cty/cty"
)

var (
	ProviderEnableBeta, _ = strconv.ParseBool(os.Getenv("MONGODB_ATLAS_ENABLE_BETA"))
)

const (
	endPointSTSDefault                    = "https://sts.amazonaws.com"
	DeprecationMessage                    = "this resource is deprecated and will be removed in %s, please transition to %s"
	DeprecationMessageParameterToResource = "this parameter is deprecated and will be removed in %s, please transition to %s"
	DeprecationByDateMessageParameter     = "this parameter is deprecated and will be removed by %s"
<<<<<<< HEAD
	MissingAuthAttrError                  = "either Atlas Programmatic API Keys or AWS Secrets Manager attributes must be set"
	AWS                                   = "AWS"
	AZURE                                 = "AZURE"
	GCP
=======
	AWS                                   = "AWS"
	AZURE                                 = "AZURE"
	GCP                                   = "GCP"
>>>>>>> 8782c9ca
)

type SecretData struct {
	PublicKey  string `json:"public_key"`
	PrivateKey string `json:"private_key"`
}

// NewSdkV2Provider returns the provider to be use by the code.
func NewSdkV2Provider() *schema.Provider {
	provider := &schema.Provider{
		Schema: map[string]*schema.Schema{
			"public_key": {
				Type:        schema.TypeString,
				Optional:    true,
				Description: "MongoDB Atlas Programmatic Public Key",
			},
			"private_key": {
				Type:        schema.TypeString,
				Optional:    true,
				Description: "MongoDB Atlas Programmatic Private Key",
				Sensitive:   true,
			},
			"base_url": {
				Type:        schema.TypeString,
				Optional:    true,
				Description: "MongoDB Atlas Base URL",
			},
			"realm_base_url": {
				Type:        schema.TypeString,
				Optional:    true,
				Description: "MongoDB Realm Base URL",
			},
			"is_mongodbgov_cloud": {
				Type:        schema.TypeBool,
				Optional:    true,
				Description: "MongoDB Atlas Base URL default to gov",
			},
			"assume_role": assumeRoleSchema(),
			"secret_name": {
				Type:        schema.TypeString,
				Optional:    true,
				Description: "Name of secret stored in AWS Secret Manager.",
			},
			"region": {
				Type:        schema.TypeString,
				Optional:    true,
				Description: "Region where secret is stored as part of AWS Secret Manager.",
			},
			"sts_endpoint": {
				Type:        schema.TypeString,
				Optional:    true,
				Description: "AWS Security Token Service endpoint. Required for cross-AWS region or cross-AWS account secrets.",
			},
			"aws_access_key_id": {
				Type:        schema.TypeString,
				Optional:    true,
				Description: "AWS API Access Key.",
			},
			"aws_secret_access_key": {
				Type:        schema.TypeString,
				Optional:    true,
				Description: "AWS API Access Secret Key.",
			},
			"aws_session_token": {
				Type:        schema.TypeString,
				Optional:    true,
				Description: "AWS Security Token Service provided session token.",
			},
		},
		DataSourcesMap:       getDataSourcesMap(),
		ResourcesMap:         getResourcesMap(),
		ConfigureContextFunc: providerConfigure,
	}
	addBetaFeatures(provider)
	return provider
}

func getDataSourcesMap() map[string]*schema.Resource {
	dataSourcesMap := map[string]*schema.Resource{
		"mongodbatlas_advanced_cluster":                  dataSourceMongoDBAtlasAdvancedCluster(),
		"mongodbatlas_advanced_clusters":                 dataSourceMongoDBAtlasAdvancedClusters(),
		"mongodbatlas_custom_db_role":                    dataSourceMongoDBAtlasCustomDBRole(),
		"mongodbatlas_custom_db_roles":                   dataSourceMongoDBAtlasCustomDBRoles(),
		"mongodbatlas_api_key":                           dataSourceMongoDBAtlasAPIKey(),
		"mongodbatlas_api_keys":                          dataSourceMongoDBAtlasAPIKeys(),
		"mongodbatlas_access_list_api_key":               dataSourceMongoDBAtlasAccessListAPIKey(),
		"mongodbatlas_access_list_api_keys":              dataSourceMongoDBAtlasAccessListAPIKeys(),
		"mongodbatlas_project_api_key":                   dataSourceMongoDBAtlasProjectAPIKey(),
		"mongodbatlas_project_api_keys":                  dataSourceMongoDBAtlasProjectAPIKeys(),
		"mongodbatlas_roles_org_id":                      dataSourceMongoDBAtlasOrgID(),
		"mongodbatlas_cluster":                           dataSourceMongoDBAtlasCluster(),
		"mongodbatlas_clusters":                          dataSourceMongoDBAtlasClusters(),
		"mongodbatlas_network_container":                 dataSourceMongoDBAtlasNetworkContainer(),
		"mongodbatlas_network_containers":                dataSourceMongoDBAtlasNetworkContainers(),
		"mongodbatlas_network_peering":                   dataSourceMongoDBAtlasNetworkPeering(),
		"mongodbatlas_network_peerings":                  dataSourceMongoDBAtlasNetworkPeerings(),
		"mongodbatlas_maintenance_window":                dataSourceMongoDBAtlasMaintenanceWindow(),
		"mongodbatlas_auditing":                          dataSourceMongoDBAtlasAuditing(),
		"mongodbatlas_team":                              dataSourceMongoDBAtlasTeam(),
		"mongodbatlas_teams":                             dataSourceMongoDBAtlasTeam(),
		"mongodbatlas_global_cluster_config":             dataSourceMongoDBAtlasGlobalCluster(),
		"mongodbatlas_x509_authentication_database_user": dataSourceMongoDBAtlasX509AuthDBUser(),
		"mongodbatlas_private_endpoint_regional_mode":    dataSourceMongoDBAtlasPrivateEndpointRegionalMode(),
		"mongodbatlas_privatelink_endpoint_service_data_federation_online_archive":  dataSourceMongoDBAtlasPrivatelinkEndpointServiceDataFederationOnlineArchive(),
		"mongodbatlas_privatelink_endpoint_service_data_federation_online_archives": dataSourceMongoDBAtlasPrivatelinkEndpointServiceDataFederationOnlineArchives(),
		"mongodbatlas_privatelink_endpoint":                                         dataSourceMongoDBAtlasPrivateLinkEndpoint(),
		"mongodbatlas_privatelink_endpoint_service":                                 dataSourceMongoDBAtlasPrivateEndpointServiceLink(),
		"mongodbatlas_privatelink_endpoint_service_serverless":                      dataSourceMongoDBAtlasPrivateLinkEndpointServerless(),
		"mongodbatlas_privatelink_endpoints_service_serverless":                     dataSourceMongoDBAtlasPrivateLinkEndpointsServiceServerless(),
		"mongodbatlas_privatelink_endpoint_service_adl":                             dataSourceMongoDBAtlasPrivateLinkEndpointServiceADL(),
		"mongodbatlas_privatelink_endpoints_service_adl":                            dataSourceMongoDBAtlasPrivateLinkEndpointsServiceADL(),
		"mongodbatlas_cloud_backup_schedule":                                        dataSourceMongoDBAtlasCloudBackupSchedule(),
		"mongodbatlas_third_party_integrations":                                     dataSourceMongoDBAtlasThirdPartyIntegrations(),
		"mongodbatlas_third_party_integration":                                      dataSourceMongoDBAtlasThirdPartyIntegration(),
		"mongodbatlas_cloud_provider_access":                                        dataSourceMongoDBAtlasCloudProviderAccessList(),
		"mongodbatlas_cloud_provider_access_setup":                                  dataSourceMongoDBAtlasCloudProviderAccessSetup(),
		"mongodbatlas_custom_dns_configuration_cluster_aws":                         dataSourceMongoDBAtlasCustomDNSConfigurationAWS(),
		"mongodbatlas_online_archive":                                               dataSourceMongoDBAtlasOnlineArchive(),
		"mongodbatlas_online_archives":                                              dataSourceMongoDBAtlasOnlineArchives(),
		"mongodbatlas_ldap_configuration":                                           dataSourceMongoDBAtlasLDAPConfiguration(),
		"mongodbatlas_ldap_verify":                                                  dataSourceMongoDBAtlasLDAPVerify(),
		"mongodbatlas_search_index":                                                 dataSourceMongoDBAtlasSearchIndex(),
		"mongodbatlas_search_indexes":                                               dataSourceMongoDBAtlasSearchIndexes(),
		"mongodbatlas_data_lake":                                                    dataSourceMongoDBAtlasDataLake(),
		"mongodbatlas_data_lakes":                                                   dataSourceMongoDBAtlasDataLakes(),
		"mongodbatlas_data_lake_pipeline_run":                                       dataSourceMongoDBAtlasDataLakePipelineRun(),
		"mongodbatlas_data_lake_pipeline_runs":                                      dataSourceMongoDBAtlasDataLakePipelineRuns(),
		"mongodbatlas_data_lake_pipeline":                                           dataSourceMongoDBAtlasDataLakePipeline(),
		"mongodbatlas_data_lake_pipelines":                                          dataSourceMongoDBAtlasDataLakePipelines(),
		"mongodbatlas_event_trigger":                                                dataSourceMongoDBAtlasEventTrigger(),
		"mongodbatlas_event_triggers":                                               dataSourceMongoDBAtlasEventTriggers(),
		"mongodbatlas_project_invitation":                                           dataSourceMongoDBAtlasProjectInvitation(),
		"mongodbatlas_org_invitation":                                               dataSourceMongoDBAtlasOrgInvitation(),
		"mongodbatlas_organization":                                                 dataSourceMongoDBAtlasOrganization(),
		"mongodbatlas_organizations":                                                dataSourceMongoDBAtlasOrganizations(),
		"mongodbatlas_cloud_backup_snapshot":                                        dataSourceMongoDBAtlasCloudBackupSnapshot(),
		"mongodbatlas_cloud_backup_snapshots":                                       dataSourceMongoDBAtlasCloudBackupSnapshots(),
		"mongodbatlas_backup_compliance_policy":                                     dataSourceMongoDBAtlasBackupCompliancePolicy(),
		"mongodbatlas_cloud_backup_snapshot_restore_job":                            dataSourceMongoDBAtlasCloudBackupSnapshotRestoreJob(),
		"mongodbatlas_cloud_backup_snapshot_restore_jobs":                           dataSourceMongoDBAtlasCloudBackupSnapshotRestoreJobs(),
		"mongodbatlas_cloud_backup_snapshot_export_bucket":                          datasourceMongoDBAtlasCloudBackupSnapshotExportBucket(),
		"mongodbatlas_cloud_backup_snapshot_export_buckets":                         datasourceMongoDBAtlasCloudBackupSnapshotExportBuckets(),
		"mongodbatlas_cloud_backup_snapshot_export_job":                             datasourceMongoDBAtlasCloudBackupSnapshotExportJob(),
		"mongodbatlas_cloud_backup_snapshot_export_jobs":                            datasourceMongoDBAtlasCloudBackupSnapshotExportJobs(),
		"mongodbatlas_federated_settings":                                           dataSourceMongoDBAtlasFederatedSettings(),
		"mongodbatlas_federated_settings_identity_provider":                         dataSourceMongoDBAtlasFederatedSettingsIdentityProvider(),
		"mongodbatlas_federated_settings_identity_providers":                        dataSourceMongoDBAtlasFederatedSettingsIdentityProviders(),
		"mongodbatlas_federated_settings_org_config":                                dataSourceMongoDBAtlasFederatedSettingsOrganizationConfig(),
		"mongodbatlas_federated_settings_org_configs":                               dataSourceMongoDBAtlasFederatedSettingsOrganizationConfigs(),
		"mongodbatlas_federated_settings_org_role_mapping":                          dataSourceMongoDBAtlasFederatedSettingsOrganizationRoleMapping(),
		"mongodbatlas_federated_settings_org_role_mappings":                         dataSourceMongoDBAtlasFederatedSettingsOrganizationRoleMappings(),
		"mongodbatlas_federated_database_instance":                                  dataSourceMongoDBAtlasFederatedDatabaseInstance(),
		"mongodbatlas_federated_database_instances":                                 dataSourceMongoDBAtlasFederatedDatabaseInstances(),
		"mongodbatlas_federated_query_limit":                                        dataSourceMongoDBAtlasFederatedDatabaseQueryLimit(),
		"mongodbatlas_federated_query_limits":                                       dataSourceMongoDBAtlasFederatedDatabaseQueryLimits(),
		"mongodbatlas_serverless_instance":                                          dataSourceMongoDBAtlasServerlessInstance(),
		"mongodbatlas_serverless_instances":                                         dataSourceMongoDBAtlasServerlessInstances(),
		"mongodbatlas_cluster_outage_simulation":                                    dataSourceMongoDBAtlasClusterOutageSimulation(),
		"mongodbatlas_shared_tier_restore_job":                                      dataSourceMongoDBAtlasCloudSharedTierRestoreJob(),
		"mongodbatlas_shared_tier_restore_jobs":                                     dataSourceMongoDBAtlasCloudSharedTierRestoreJobs(),
		"mongodbatlas_shared_tier_snapshot":                                         dataSourceMongoDBAtlasSharedTierSnapshot(),
		"mongodbatlas_shared_tier_snapshots":                                        dataSourceMongoDBAtlasSharedTierSnapshots(),
	}
	return dataSourcesMap
}

func getResourcesMap() map[string]*schema.Resource {
	resourcesMap := map[string]*schema.Resource{
		"mongodbatlas_advanced_cluster":                  resourceMongoDBAtlasAdvancedCluster(),
		"mongodbatlas_api_key":                           resourceMongoDBAtlasAPIKey(),
		"mongodbatlas_access_list_api_key":               resourceMongoDBAtlasAccessListAPIKey(),
		"mongodbatlas_project_api_key":                   resourceMongoDBAtlasProjectAPIKey(),
		"mongodbatlas_custom_db_role":                    resourceMongoDBAtlasCustomDBRole(),
		"mongodbatlas_cluster":                           resourceMongoDBAtlasCluster(),
		"mongodbatlas_network_container":                 resourceMongoDBAtlasNetworkContainer(),
		"mongodbatlas_network_peering":                   resourceMongoDBAtlasNetworkPeering(),
		"mongodbatlas_maintenance_window":                resourceMongoDBAtlasMaintenanceWindow(),
		"mongodbatlas_auditing":                          resourceMongoDBAtlasAuditing(),
		"mongodbatlas_team":                              resourceMongoDBAtlasTeam(),
		"mongodbatlas_teams":                             resourceMongoDBAtlasTeam(),
		"mongodbatlas_global_cluster_config":             resourceMongoDBAtlasGlobalCluster(),
		"mongodbatlas_x509_authentication_database_user": resourceMongoDBAtlasX509AuthDBUser(),
		"mongodbatlas_private_endpoint_regional_mode":    resourceMongoDBAtlasPrivateEndpointRegionalMode(),
		"mongodbatlas_privatelink_endpoint_service_data_federation_online_archive": resourceMongoDBAtlasPrivatelinkEndpointServiceDataFederationOnlineArchive(),
		"mongodbatlas_privatelink_endpoint":                                        resourceMongoDBAtlasPrivateLinkEndpoint(),
		"mongodbatlas_privatelink_endpoint_serverless":                             resourceMongoDBAtlasPrivateLinkEndpointServerless(),
		"mongodbatlas_privatelink_endpoint_service":                                resourceMongoDBAtlasPrivateEndpointServiceLink(),
		"mongodbatlas_privatelink_endpoint_service_adl":                            resourceMongoDBAtlasPrivateLinkEndpointServiceADL(),
		"mongodbatlas_privatelink_endpoint_service_serverless":                     resourceMongoDBAtlasPrivateLinkEndpointServiceServerless(),
		"mongodbatlas_third_party_integration":                                     resourceMongoDBAtlasThirdPartyIntegration(),
		"mongodbatlas_cloud_provider_access":                                       resourceMongoDBAtlasCloudProviderAccess(),
		"mongodbatlas_online_archive":                                              resourceMongoDBAtlasOnlineArchive(),
		"mongodbatlas_custom_dns_configuration_cluster_aws":                        resourceMongoDBAtlasCustomDNSConfiguration(),
		"mongodbatlas_ldap_configuration":                                          resourceMongoDBAtlasLDAPConfiguration(),
		"mongodbatlas_ldap_verify":                                                 resourceMongoDBAtlasLDAPVerify(),
		"mongodbatlas_cloud_provider_access_setup":                                 resourceMongoDBAtlasCloudProviderAccessSetup(),
		"mongodbatlas_cloud_provider_access_authorization":                         resourceMongoDBAtlasCloudProviderAccessAuthorization(),
		"mongodbatlas_search_index":                                                resourceMongoDBAtlasSearchIndex(),
		"mongodbatlas_data_lake":                                                   resourceMongoDBAtlasDataLake(),
		"mongodbatlas_data_lake_pipeline":                                          resourceMongoDBAtlasDataLakePipeline(),
		"mongodbatlas_event_trigger":                                               resourceMongoDBAtlasEventTriggers(),
		"mongodbatlas_cloud_backup_schedule":                                       resourceMongoDBAtlasCloudBackupSchedule(),
		"mongodbatlas_project_invitation":                                          resourceMongoDBAtlasProjectInvitation(),
		"mongodbatlas_org_invitation":                                              resourceMongoDBAtlasOrgInvitation(),
		"mongodbatlas_organization":                                                resourceMongoDBAtlasOrganization(),
		"mongodbatlas_cloud_backup_snapshot":                                       resourceMongoDBAtlasCloudBackupSnapshot(),
		"mongodbatlas_backup_compliance_policy":                                    resourceMongoDBAtlasBackupCompliancePolicy(),
		"mongodbatlas_cloud_backup_snapshot_restore_job":                           resourceMongoDBAtlasCloudBackupSnapshotRestoreJob(),
		"mongodbatlas_cloud_backup_snapshot_export_bucket":                         resourceMongoDBAtlasCloudBackupSnapshotExportBucket(),
		"mongodbatlas_cloud_backup_snapshot_export_job":                            resourceMongoDBAtlasCloudBackupSnapshotExportJob(),
		"mongodbatlas_federated_settings_org_config":                               resourceMongoDBAtlasFederatedSettingsOrganizationConfig(),
		"mongodbatlas_federated_settings_org_role_mapping":                         resourceMongoDBAtlasFederatedSettingsOrganizationRoleMapping(),
		"mongodbatlas_federated_settings_identity_provider":                        resourceMongoDBAtlasFederatedSettingsIdentityProvider(),
		"mongodbatlas_federated_database_instance":                                 resourceMongoDBAtlasFederatedDatabaseInstance(),
		"mongodbatlas_federated_query_limit":                                       resourceMongoDBAtlasFederatedDatabaseQueryLimit(),
		"mongodbatlas_serverless_instance":                                         resourceMongoDBAtlasServerlessInstance(),
		"mongodbatlas_cluster_outage_simulation":                                   resourceMongoDBAtlasClusterOutageSimulation(),
	}
	return resourcesMap
}

func addBetaFeatures(provider *schema.Provider) {
	if ProviderEnableBeta {
		return
	}
}

func providerConfigure(ctx context.Context, d *schema.ResourceData) (interface{}, diag.Diagnostics) {
	assumeRoleValue, ok := d.GetOk("assume_role")
	awsRoleDefined := ok && len(assumeRoleValue.([]interface{})) > 0 && assumeRoleValue.([]interface{})[0] != nil
	if err := setDefaultsAndValidations(d, awsRoleDefined); err != nil {
		return nil, diag.FromErr(err)
	}

	config := Config{
		PublicKey:    d.Get("public_key").(string),
		PrivateKey:   d.Get("private_key").(string),
		BaseURL:      d.Get("base_url").(string),
		RealmBaseURL: d.Get("realm_base_url").(string),
	}

	if awsRoleDefined {
		config.AssumeRole = expandAssumeRole(assumeRoleValue.([]interface{})[0].(map[string]interface{}))
		secret := d.Get("secret_name").(string)
		region := d.Get("region").(string)
		awsAccessKeyID := d.Get("aws_access_key_id").(string)
		awsSecretAccessKey := d.Get("aws_secret_access_key").(string)
		awsSessionToken := d.Get("aws_session_token").(string)
		endpoint := d.Get("sts_endpoint").(string)
		var err error
		config, err = configureCredentialsSTS(config, secret, region, awsAccessKeyID, awsSecretAccessKey, awsSessionToken, endpoint)
		if err != nil {
			return nil, diag.FromErr(err)
		}
	}

	client, err := config.NewClient(ctx)
	if err != nil {
		return nil, diag.FromErr(err)
	}
	return client, nil
}

func setDefaultsAndValidations(d *schema.ResourceData, awsRoleDefined bool) error {
	mongodbgovCloud := pointy.Bool(d.Get("is_mongodbgov_cloud").(bool))
	if *mongodbgovCloud {
		if err := d.Set("base_url", MongodbGovCloudURL); err != nil {
			return err
		}
	}

	if err := setValueFromConfigOrEnv(d, "base_url", []string{
		"MONGODB_ATLAS_BASE_URL",
		"MCLI_OPS_MANAGER_URL",
	}); err != nil {
		return err
	}

	if err := setValueFromConfigOrEnv(d, "public_key", []string{
		"MONGODB_ATLAS_PUBLIC_KEY",
		"MCLI_PUBLIC_API_KEY",
	}); err != nil {
		return err
	}
	if d.Get("public_key").(string) == "" && !awsRoleDefined {
		return errors.New(MissingAuthAttrError)
	}

	if err := setValueFromConfigOrEnv(d, "private_key", []string{
		"MONGODB_ATLAS_PRIVATE_KEY",
		"MCLI_PRIVATE_API_KEY",
	}); err != nil {
		return err
	}

	if d.Get("private_key").(string) == "" && !awsRoleDefined {
		return errors.New(MissingAuthAttrError)
	}

	if err := setValueFromConfigOrEnv(d, "realm_base_url", []string{
		"MONGODB_REALM_BASE_URL",
	}); err != nil {
		return err
	}

	if err := setValueFromConfigOrEnv(d, "region", []string{
		"AWS_REGION",
		"TF_VAR_AWS_REGION",
	}); err != nil {
		return err
	}

	if err := setValueFromConfigOrEnv(d, "sts_endpoint", []string{
		"STS_ENDPOINT",
		"TF_VAR_STS_ENDPOINT",
	}); err != nil {
		return err
	}

	if err := setValueFromConfigOrEnv(d, "aws_access_key_id", []string{
		"AWS_ACCESS_KEY_ID",
		"TF_VAR_AWS_ACCESS_KEY_ID",
	}); err != nil {
		return err
	}

	if err := setValueFromConfigOrEnv(d, "aws_secret_access_key", []string{
		"AWS_SECRET_ACCESS_KEY",
		"TF_VAR_AWS_SECRET_ACCESS_KEY",
	}); err != nil {
		return err
	}

	err := setValueFromConfigOrEnv(d, "aws_session_token", []string{
		"AWS_SESSION_TOKEN",
		"TF_VAR_AWS_SESSION_TOKEN",
	})

	return err
}

func setValueFromConfigOrEnv(d *schema.ResourceData, attrName string, envVars []string) error {
	var val = d.Get(attrName).(string)
	if val == "" {
		val = MultiEnvDefaultFunc(envVars, "").(string)
	}
	return d.Set(attrName, val)
}

func MultiEnvDefaultFunc(ks []string, def interface{}) interface{} {
	for _, k := range ks {
		if v := os.Getenv(k); v != "" {
			return v
		}
	}
	return def
}

func configureCredentialsSTS(config Config, secret, region, awsAccessKeyID, awsSecretAccessKey, awsSessionToken, endpoint string) (Config, error) {
	ep, err := endpoints.GetSTSRegionalEndpoint("regional")
	if err != nil {
		log.Printf("GetSTSRegionalEndpoint error: %s", err)
		return config, err
	}

	defaultResolver := endpoints.DefaultResolver()
	stsCustResolverFn := func(service, region string, optFns ...func(*endpoints.Options)) (endpoints.ResolvedEndpoint, error) {
		if service == endpoints.StsServiceID {
			if endpoint == "" {
				return endpoints.ResolvedEndpoint{
					URL:           endPointSTSDefault,
					SigningRegion: region,
				}, nil
			}
			return endpoints.ResolvedEndpoint{
				URL:           endpoint,
				SigningRegion: region,
			}, nil
		}

		return defaultResolver.EndpointFor(service, region, optFns...)
	}

	cfg := aws.Config{
		Region:              aws.String(region),
		Credentials:         credentials.NewStaticCredentials(awsAccessKeyID, awsSecretAccessKey, awsSessionToken),
		STSRegionalEndpoint: ep,
		EndpointResolver:    endpoints.ResolverFunc(stsCustResolverFn),
	}

	sess := session.Must(session.NewSession(&cfg))

	creds := stscreds.NewCredentials(sess, config.AssumeRole.RoleARN)

	_, err = sess.Config.Credentials.Get()
	if err != nil {
		log.Printf("Session get credentials error: %s", err)
		return config, err
	}
	_, err = creds.Get()
	if err != nil {
		log.Printf("STS get credentials error: %s", err)
		return config, err
	}
	secretString, err := secretsManagerGetSecretValue(sess, &aws.Config{Credentials: creds, Region: aws.String(region)}, secret)
	if err != nil {
		log.Printf("Get Secrets error: %s", err)
		return config, err
	}

	var secretData SecretData
	err = json.Unmarshal([]byte(secretString), &secretData)
	if err != nil {
		return config, err
	}
	if secretData.PrivateKey == "" {
		return config, fmt.Errorf("secret missing value for credential PrivateKey")
	}

	if secretData.PublicKey == "" {
		return config, fmt.Errorf("secret missing value for credential PublicKey")
	}

	config.PublicKey = secretData.PublicKey
	config.PrivateKey = secretData.PrivateKey
	return config, nil
}

func secretsManagerGetSecretValue(sess *session.Session, creds *aws.Config, secret string) (string, error) {
	svc := secretsmanager.New(sess, creds)
	input := &secretsmanager.GetSecretValueInput{
		SecretId:     aws.String(secret),
		VersionStage: aws.String("AWSCURRENT"),
	}

	result, err := svc.GetSecretValue(input)
	if err != nil {
		if aerr, ok := err.(awserr.Error); ok {
			switch aerr.Code() {
			case secretsmanager.ErrCodeResourceNotFoundException:
				log.Println(secretsmanager.ErrCodeResourceNotFoundException, aerr.Error())
			case secretsmanager.ErrCodeInvalidParameterException:
				log.Println(secretsmanager.ErrCodeInvalidParameterException, aerr.Error())
			case secretsmanager.ErrCodeInvalidRequestException:
				log.Println(secretsmanager.ErrCodeInvalidRequestException, aerr.Error())
			case secretsmanager.ErrCodeDecryptionFailure:
				log.Println(secretsmanager.ErrCodeDecryptionFailure, aerr.Error())
			case secretsmanager.ErrCodeInternalServiceError:
				log.Println(secretsmanager.ErrCodeInternalServiceError, aerr.Error())
			default:
				log.Println(aerr.Error())
			}
		} else {
			log.Println(err.Error())
		}
		return "", err
	}

	return *result.SecretString, err
}

func encodeStateID(values map[string]string) string {
	encode := func(e string) string { return base64.StdEncoding.EncodeToString([]byte(e)) }
	encodedValues := make([]string, 0)

	// sort to make sure the same encoding is returned in case of same input
	keys := make([]string, 0, len(values))
	for key := range values {
		keys = append(keys, key)
	}

	sort.Strings(keys)

	for _, key := range keys {
		encodedValues = append(encodedValues, fmt.Sprintf("%s:%s", encode(key), encode(values[key])))
	}

	return strings.Join(encodedValues, "-")
}

func decodeStateID(stateID string) map[string]string {
	decode := func(d string) string {
		decodedString, err := base64.StdEncoding.DecodeString(d)
		if err != nil {
			log.Printf("[WARN] error decoding state ID: %s", err)
		}

		return string(decodedString)
	}
	decodedValues := make(map[string]string)
	encodedValues := strings.Split(stateID, "-")

	for _, value := range encodedValues {
		keyValue := strings.Split(value, ":")
		if len(keyValue) > 1 {
			decodedValues[decode(keyValue[0])] = decode(keyValue[1])
		}
	}

	return decodedValues
}

func valRegion(reg interface{}, opt ...string) (string, error) {
	region, err := cast.ToStringE(reg)
	if err != nil {
		return "", err
	}

	if region == "" {
		return "", fmt.Errorf("region must be set")
	}

	/*
		We need to check if the option will be similar to network_peering word
		 (this comes in from the same resource) because network_pering resource
		 has not the standard region name pattern "US_EAST_1",
		 instead it needs the following one: "us-east-1".
	*/
	if len(opt) > 0 && strings.EqualFold("network_peering", opt[0]) {
		return strings.ToLower(strings.ReplaceAll(region, "_", "-")), nil
	}

	return strings.ReplaceAll(region, "-", "_"), nil
}

func flattenLabels(l []matlas.Label) []map[string]interface{} {
	labels := make([]map[string]interface{}, len(l))
	for i, v := range l {
		labels[i] = map[string]interface{}{
			"key":   v.Key,
			"value": v.Value,
		}
	}

	return labels
}

func expandLabelSliceFromSetSchema(d *schema.ResourceData) []matlas.Label {
	list := d.Get("labels").(*schema.Set)
	res := make([]matlas.Label, list.Len())

	for i, val := range list.List() {
		v := val.(map[string]interface{})
		res[i] = matlas.Label{
			Key:   v["key"].(string),
			Value: v["value"].(string),
		}
	}

	return res
}

func containsLabelOrKey(list []matlas.Label, item matlas.Label) bool {
	for _, v := range list {
		if reflect.DeepEqual(v, item) || v.Key == item.Key {
			return true
		}
	}

	return false
}

func removeLabel(list []matlas.Label, item matlas.Label) []matlas.Label {
	var pos int

	for _, v := range list {
		if reflect.DeepEqual(v, item) {
			list = append(list[:pos], list[pos+1:]...)

			if pos > 0 {
				pos--
			}

			continue
		}
		pos++
	}

	return list
}

func expandStringList(list []interface{}) (res []string) {
	for _, v := range list {
		res = append(res, v.(string))
	}

	return
}

func getEncodedID(stateID, keyPosition string) string {
	id := ""
	if !hasMultipleValues(stateID) {
		return stateID
	}

	decoded := decodeStateID(stateID)
	id = decoded[keyPosition]

	return id
}

func hasMultipleValues(value string) bool {
	if strings.Contains(value, "-") && strings.Contains(value, ":") {
		return true
	}

	return false
}

// HashCodeString hashes a string to a unique hashcode.
//
// crc32 returns a uint32, but for our use we need
// and non negative integer. Here we cast to an integer
// and invert it if the result is negative.
func HashCodeString(s string) int {
	v := int(crc32.ChecksumIEEE([]byte(s)))
	if v >= 0 {
		return v
	}
	if -v >= 0 {
		return -v
	}
	// v == MinInt
	return 0
}

func appendBlockWithCtyValues(body *hclwrite.Body, name string, labels []string, values map[string]cty.Value) {
	if len(values) == 0 {
		return
	}

	keys := make([]string, 0, len(values))

	for key := range values {
		keys = append(keys, key)
	}

	sort.Strings(keys)

	body.AppendNewline()
	block := body.AppendNewBlock(name, labels).Body()

	for _, k := range keys {
		block.SetAttributeValue(k, values[k])
	}
}

// assumeRoleSchema From aws provider.go
func assumeRoleSchema() *schema.Schema {
	return &schema.Schema{
		Type:     schema.TypeList,
		Optional: true,
		MaxItems: 1,
		Elem: &schema.Resource{
			Schema: map[string]*schema.Schema{
				"duration": {
<<<<<<< HEAD
					Type:         schema.TypeString,
					Optional:     true,
					Description:  "The duration, between 15 minutes and 12 hours, of the role session. Valid time units are ns, us (or µs), ms, s, h, or m.",
					ValidateFunc: validAssumeRoleDuration,
=======
					Type:          schema.TypeString,
					Optional:      true,
					Description:   "The duration, between 15 minutes and 12 hours, of the role session. Valid time units are ns, us (or µs), ms, s, h, or m.",
					ValidateFunc:  validAssumeRoleDuration,
					ConflictsWith: []string{"assume_role.0.duration_seconds"},
				},
				"duration_seconds": {
					Type:          schema.TypeInt,
					Optional:      true,
					Deprecated:    fmt.Sprintf(DeprecationMessageParameterToResource, "v1.12.0", "assume_role.duration"),
					Description:   "The duration, in seconds, of the role session.",
					ValidateFunc:  validation.IntBetween(900, 43200),
					ConflictsWith: []string{"assume_role.0.duration"},
>>>>>>> 8782c9ca
				},
				"external_id": {
					Type:        schema.TypeString,
					Optional:    true,
					Description: "A unique identifier that might be required when you assume a role in another account.",
					ValidateFunc: validation.All(
						validation.StringLenBetween(2, 1224),
						validation.StringMatch(regexp.MustCompile(`[\w+=,.@:/\-]*`), ""),
					),
				},
				"policy": {
					Type:         schema.TypeString,
					Optional:     true,
					Description:  "IAM Policy JSON describing further restricting permissions for the IAM Role being assumed.",
					ValidateFunc: validation.StringIsJSON,
				},
				"policy_arns": {
					Type:        schema.TypeSet,
					Optional:    true,
					Description: "Amazon Resource Names (ARNs) of IAM Policies describing further restricting permissions for the IAM Role being assumed.",
					Elem: &schema.Schema{
						Type: schema.TypeString,
					},
				},
				"role_arn": {
					Type:        schema.TypeString,
					Optional:    true,
					Description: "Amazon Resource Name (ARN) of an IAM Role to assume prior to making API calls.",
				},
				"session_name": {
					Type:         schema.TypeString,
					Optional:     true,
					Description:  "An identifier for the assumed role session.",
					ValidateFunc: validAssumeRoleSessionName,
				},
				"source_identity": {
					Type:         schema.TypeString,
					Optional:     true,
					Description:  "Source identity specified by the principal assuming the role.",
					ValidateFunc: validAssumeRoleSourceIdentity,
				},
				"tags": {
					Type:        schema.TypeMap,
					Optional:    true,
					Description: "Assume role session tags.",
					Elem:        &schema.Schema{Type: schema.TypeString},
				},
				"transitive_tag_keys": {
					Type:        schema.TypeSet,
					Optional:    true,
					Description: "Assume role session tag keys to pass to any subsequent sessions.",
					Elem:        &schema.Schema{Type: schema.TypeString},
				},
			},
		},
	}
}

var validAssumeRoleSessionName = validation.All(
	validation.StringLenBetween(2, 64),
	validation.StringMatch(regexp.MustCompile(`[\w+=,.@\-]*`), ""),
)

var validAssumeRoleSourceIdentity = validation.All(
	validation.StringLenBetween(2, 64),
	validation.StringMatch(regexp.MustCompile(`[\w+=,.@\-]*`), ""),
)

// validAssumeRoleDuration validates a string can be parsed as a valid time.Duration
// and is within a minimum of 15 minutes and maximum of 12 hours
func validAssumeRoleDuration(v interface{}, k string) (ws []string, errorResults []error) {
	duration, err := time.ParseDuration(v.(string))

	if err != nil {
		errorResults = append(errorResults, fmt.Errorf("%q cannot be parsed as a duration: %w", k, err))
		return
	}

	if duration.Minutes() < 15 || duration.Hours() > 12 {
		errorResults = append(errorResults, fmt.Errorf("duration %q must be between 15 minutes (15m) and 12 hours (12h), inclusive", k))
	}

	return
}

type AssumeRole struct {
	Tags              map[string]string
	RoleARN           string
	ExternalID        string
	Policy            string
	SessionName       string
	SourceIdentity    string
	PolicyARNs        []string
	TransitiveTagKeys []string
	Duration          time.Duration
}

func expandAssumeRole(tfMap map[string]interface{}) *AssumeRole {
	if tfMap == nil {
		return nil
	}

	assumeRole := AssumeRole{}

	if v, ok := tfMap["duration"].(string); ok && v != "" {
		duration, _ := time.ParseDuration(v)
		assumeRole.Duration = duration
	}

	if v, ok := tfMap["external_id"].(string); ok && v != "" {
		assumeRole.ExternalID = v
	}

	if v, ok := tfMap["policy"].(string); ok && v != "" {
		assumeRole.Policy = v
	}

	if v, ok := tfMap["policy_arns"].(*schema.Set); ok && v.Len() > 0 {
		assumeRole.PolicyARNs = expandStringList(v.List())
	}

	if v, ok := tfMap["role_arn"].(string); ok && v != "" {
		assumeRole.RoleARN = v
	}

	if v, ok := tfMap["session_name"].(string); ok && v != "" {
		assumeRole.SessionName = v
	}

	if v, ok := tfMap["source_identity"].(string); ok && v != "" {
		assumeRole.SourceIdentity = v
	}

	if v, ok := tfMap["transitive_tag_keys"].(*schema.Set); ok && v.Len() > 0 {
		assumeRole.TransitiveTagKeys = expandStringList(v.List())
	}

	return &assumeRole
}

func pointer[T any](x T) *T {
	return &x
}

func intPtr(v int) *int {
	if v != 0 {
		return &v
	}
	return nil
}

func stringPtr(v string) *string {
	if v != "" {
		return &v
	}
	return nil
}<|MERGE_RESOLUTION|>--- conflicted
+++ resolved
@@ -18,6 +18,8 @@
 
 	matlas "go.mongodb.org/atlas/mongodbatlas"
 
+	matlas "go.mongodb.org/atlas/mongodbatlas"
+
 	"github.com/aws/aws-sdk-go/aws"
 	"github.com/aws/aws-sdk-go/aws/awserr"
 	"github.com/aws/aws-sdk-go/aws/credentials"
@@ -43,16 +45,10 @@
 	DeprecationMessage                    = "this resource is deprecated and will be removed in %s, please transition to %s"
 	DeprecationMessageParameterToResource = "this parameter is deprecated and will be removed in %s, please transition to %s"
 	DeprecationByDateMessageParameter     = "this parameter is deprecated and will be removed by %s"
-<<<<<<< HEAD
 	MissingAuthAttrError                  = "either Atlas Programmatic API Keys or AWS Secrets Manager attributes must be set"
 	AWS                                   = "AWS"
 	AZURE                                 = "AZURE"
 	GCP
-=======
-	AWS                                   = "AWS"
-	AZURE                                 = "AZURE"
-	GCP                                   = "GCP"
->>>>>>> 8782c9ca
 )
 
 type SecretData struct {
@@ -709,26 +705,10 @@
 		Elem: &schema.Resource{
 			Schema: map[string]*schema.Schema{
 				"duration": {
-<<<<<<< HEAD
 					Type:         schema.TypeString,
 					Optional:     true,
 					Description:  "The duration, between 15 minutes and 12 hours, of the role session. Valid time units are ns, us (or µs), ms, s, h, or m.",
 					ValidateFunc: validAssumeRoleDuration,
-=======
-					Type:          schema.TypeString,
-					Optional:      true,
-					Description:   "The duration, between 15 minutes and 12 hours, of the role session. Valid time units are ns, us (or µs), ms, s, h, or m.",
-					ValidateFunc:  validAssumeRoleDuration,
-					ConflictsWith: []string{"assume_role.0.duration_seconds"},
-				},
-				"duration_seconds": {
-					Type:          schema.TypeInt,
-					Optional:      true,
-					Deprecated:    fmt.Sprintf(DeprecationMessageParameterToResource, "v1.12.0", "assume_role.duration"),
-					Description:   "The duration, in seconds, of the role session.",
-					ValidateFunc:  validation.IntBetween(900, 43200),
-					ConflictsWith: []string{"assume_role.0.duration"},
->>>>>>> 8782c9ca
 				},
 				"external_id": {
 					Type:        schema.TypeString,
@@ -885,4 +865,18 @@
 		return &v
 	}
 	return nil
+}
+
+func intPtr(v int) *int {
+	if v != 0 {
+		return &v
+	}
+	return nil
+}
+
+func stringPtr(v string) *string {
+	if v != "" {
+		return &v
+	}
+	return nil
 }