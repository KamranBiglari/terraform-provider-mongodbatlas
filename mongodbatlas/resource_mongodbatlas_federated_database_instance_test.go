package mongodbatlas

import (
	"context"
	"fmt"
	"os"
	"testing"

	"github.com/hashicorp/terraform-plugin-testing/helper/acctest"
	"github.com/hashicorp/terraform-plugin-testing/helper/resource"
	"github.com/hashicorp/terraform-plugin-testing/terraform"
)

func TestAccFederatedDatabaseInstance_basic(t *testing.T) {
	var (
		resourceName = "mongodbatlas_federated_database_instance.test"
		orgID        = os.Getenv("MONGODB_ATLAS_ORG_ID")
		projectName  = acctest.RandomWithPrefix("test-acc")
		name         = acctest.RandomWithPrefix("test-acc")
	)

	resource.ParallelTest(t, resource.TestCase{
		PreCheck:     func() { testAccPreCheckBasic(t) },
		CheckDestroy: testAccCheckMongoDBAtlasFederatedDatabaseInstanceDestroy,
		Steps: []resource.TestStep{
			{
				ProtoV6ProviderFactories: testAccProviderV6Factories,
				Config:                   testAccMongoDBAtlasFederatedDatabaseInstanceConfigFirstSteps(name, projectName, orgID),
				Check: resource.ComposeTestCheckFunc(
					resource.TestCheckResourceAttrSet(resourceName, "project_id"),
					resource.TestCheckResourceAttr(resourceName, "name", name),
					resource.TestCheckResourceAttrSet(resourceName, "storage_stores.0.read_preference.0.tag_sets.#"),
					resource.TestCheckResourceAttr(resourceName, "storage_stores.0.read_preference.0.tag_sets.#", "2"),
					resource.TestCheckResourceAttr(resourceName, "storage_stores.0.read_preference.0.tag_sets.0.tags.#", "2"),
				),
			},
			{
				ProtoV6ProviderFactories: testAccProviderV6Factories,
				Config:                   testAccMongoDBAtlasFederatedDatabaseInstanceConfigFirstSteps(name, projectName, orgID),
				Check: resource.ComposeTestCheckFunc(
					resource.TestCheckResourceAttrSet(resourceName, "project_id"),
					resource.TestCheckResourceAttr(resourceName, "name", name),
					resource.TestCheckResourceAttrSet(resourceName, "storage_stores.0.read_preference.0.tag_sets.#"),
					resource.TestCheckResourceAttr(resourceName, "storage_stores.0.read_preference.0.tag_sets.#", "2"),
					resource.TestCheckResourceAttr(resourceName, "storage_stores.0.read_preference.0.tag_sets.0.tags.#", "2"),
				),
			},
			{
				ProviderFactories: testAccProviderFactories,
				Config:            testAccMongoDBAtlasFederatedDatabaseInstanceConfigFirstStepsUpdate(name, projectName, orgID),
				Check: resource.ComposeTestCheckFunc(
					resource.TestCheckResourceAttrSet(resourceName, "project_id"),
					resource.TestCheckResourceAttr(resourceName, "name", name),
					resource.TestCheckResourceAttrSet(resourceName, "storage_stores.0.read_preference.0.tag_sets.#"),
					resource.TestCheckResourceAttr(resourceName, "storage_stores.0.read_preference.0.tag_sets.#", "1"),
					resource.TestCheckResourceAttr(resourceName, "storage_stores.0.read_preference.0.tag_sets.0.tags.#", "1"),
				),
			},
			{
				ResourceName:             resourceName,
				ProtoV6ProviderFactories: testAccProviderV6Factories,
				ImportStateIdFunc:        testAccCheckMongoDBAtlasFederatedDatabaseInstanceImportStateIDFunc(resourceName),
				ImportState:              true,
				ImportStateVerify:        true,
			},
		},
	})
}

func TestAccFederatedDatabaseInstance_S3bucket(t *testing.T) {
	SkipTestExtCred(t)
	var (
		resourceName = "mongodbatlas_federated_database_instance.test"
		orgID        = os.Getenv("MONGODB_ATLAS_ORG_ID")
		projectName  = acctest.RandomWithPrefix("test-acc")
		name         = acctest.RandomWithPrefix("test-acc")
		policyName   = acctest.RandomWithPrefix("test-acc")
		roleName     = acctest.RandomWithPrefix("test-acc")
		testS3Bucket = os.Getenv("AWS_S3_BUCKET")
		region       = "VIRGINIA_USA"
	)

	resource.ParallelTest(t, resource.TestCase{
		PreCheck:     func() { testAccPreCheckBasic(t) },
		CheckDestroy: testAccCheckMongoDBAtlasFederatedDatabaseInstanceDestroy,
		Steps: []resource.TestStep{
			{
				ExternalProviders: map[string]resource.ExternalProvider{
					"aws": {
						VersionConstraint: "5.1.0",
						Source:            "hashicorp/aws",
					},
				},
				ProtoV6ProviderFactories: testAccProviderV6Factories,
				Config:                   testAccMongoDBAtlasFederatedDatabaseInstanceConfigS3Bucket(policyName, roleName, projectName, orgID, name, testS3Bucket, region),
				Check: resource.ComposeTestCheckFunc(
					resource.TestCheckResourceAttrSet(resourceName, "project_id"),
					resource.TestCheckResourceAttr(resourceName, "name", name),
				),
			},
			{
				ResourceName:             resourceName,
				ProtoV6ProviderFactories: testAccProviderV6Factories,
				ImportStateIdFunc:        testAccCheckMongoDBAtlasFederatedDatabaseInstanceImportStateIDFuncS3Bucket(resourceName, testS3Bucket),
				ImportState:              true,
				ImportStateVerify:        true,
			},
		},
	})
}

func TestAccFederatedDatabaseInstance_atlasCluster(t *testing.T) {
	var (
		resourceName = "mongodbatlas_federated_database_instance.test"
		orgID        = os.Getenv("MONGODB_ATLAS_ORG_ID")
		projectName  = acctest.RandomWithPrefix("test-acc")
		name         = acctest.RandomWithPrefix("test-acc")
	)

	resource.ParallelTest(t, resource.TestCase{
		PreCheck:     func() { testAccPreCheckBasic(t) },
		CheckDestroy: testAccCheckMongoDBAtlasFederatedDatabaseInstanceDestroy,
		Steps: []resource.TestStep{
			{
				ProtoV6ProviderFactories: testAccProviderV6Factories,
				Config:                   testAccMongoDBAtlasFederatedDatabaseInstanceAtlasProviderConfig(projectName, orgID, name),
				Check: resource.ComposeTestCheckFunc(
					resource.TestCheckResourceAttrSet(resourceName, "project_id"),
					resource.TestCheckResourceAttr(resourceName, "name", name),
					resource.TestCheckResourceAttrSet(resourceName, "storage_stores.0.read_preference.0.tag_sets.#"),
					resource.TestCheckResourceAttr(resourceName, "storage_stores.0.read_preference.0.tag_sets.#", "2"),
					resource.TestCheckResourceAttr(resourceName, "storage_stores.0.read_preference.0.tag_sets.0.tags.#", "2"),
				),
			},
		},
	})
}

func testAccMongoDBAtlasFederatedDatabaseInstanceAtlasProviderConfig(projectName, orgID, name string) string {
	return fmt.Sprintf(`
	resource "mongodbatlas_project" "project-tf" {
		name   = %[1]q
		org_id = %[2]q
	  }
	  
	  resource "mongodbatlas_cluster" "cluster-1" {
		project_id = mongodbatlas_project.project-tf.id
		provider_name               = "AWS"
		name                        = "tfCluster0"
		backing_provider_name       = "AWS"
		provider_region_name        = "US_EAST_1"
		provider_instance_size_name = "M10"
	  }
	  
	  
	  resource "mongodbatlas_cluster" "cluster-2" {
		project_id = mongodbatlas_project.project-tf.id
		provider_name               = "AWS"
		name                        = "tfCluster1"
		backing_provider_name       = "AWS"
		provider_region_name        = "US_EAST_1"
		provider_instance_size_name = "M10"
	  }

	  resource "mongodbatlas_federated_database_instance" "test" {
		project_id = mongodbatlas_project.project-tf.id
		name       = %[3]q
		storage_databases {
		  name = "VirtualDatabase0"
		  collections {
			name = "VirtualCollection0"
			data_sources {
			  collection = "listingsAndReviews"
			  database   = "sample_airbnb"
			  store_name = mongodbatlas_cluster.cluster-1.name
			}
			data_sources {

			  collection = "listingsAndReviews"
			  database   = "sample_airbnb"
			  store_name = mongodbatlas_cluster.cluster-2.name
			}
		  }
		}
	  
		storage_stores {
		  name         = mongodbatlas_cluster.cluster-1.name
		  cluster_name = mongodbatlas_cluster.cluster-1.name
		  project_id   = mongodbatlas_project.project-tf.id
		  provider     = "atlas"
		  read_preference {
			mode = "secondary"
			tag_sets {
				tags {
					name = "environment"
					value = "development"
				}
				tags {
					name = "application"
					value = "app"
				}
			}
			tag_sets {
				tags {
					name = "environment1"
					value = "development1"
				}
				tags {
					name = "application1"
					value = "app-1"
				}
			}
		  }
		}
	  
		storage_stores {
		  name         = mongodbatlas_cluster.cluster-2.name
		  cluster_name = mongodbatlas_cluster.cluster-2.name
		  project_id   = mongodbatlas_project.project-tf.id
		  provider     = "atlas"
		  read_preference {
			mode = "secondary"
			tag_sets {
				tags {
					name = "environment"
					value = "development"
				}
				tags {
					name = "application"
					value = "app"
				}
			}
			tag_sets {
				tags {
					name = "environment1"
					value = "development1"
				}
				tags {
					name = "application1"
					value = "app-1"
				}
			}
		  }
		}
	  }
	`, projectName, orgID, name)
}

func testAccCheckMongoDBAtlasFederatedDatabaseInstanceImportStateIDFuncS3Bucket(resourceName, s3Bucket string) resource.ImportStateIdFunc {
	return func(s *terraform.State) (string, error) {
		rs, ok := s.RootModule().Resources[resourceName]
		if !ok {
			return "", fmt.Errorf("not found: %s", resourceName)
		}

		ids := decodeStateID(rs.Primary.ID)

		return fmt.Sprintf("%s--%s--%s", ids["project_id"], ids["name"], s3Bucket), nil
	}
}

func testAccCheckMongoDBAtlasFederatedDatabaseInstanceImportStateIDFunc(resourceName string) resource.ImportStateIdFunc {
	return func(s *terraform.State) (string, error) {
		rs, ok := s.RootModule().Resources[resourceName]
		if !ok {
			return "", fmt.Errorf("not found: %s", resourceName)
		}

		ids := decodeStateID(rs.Primary.ID)

		return fmt.Sprintf("%s--%s", ids["project_id"], ids["name"]), nil
	}
}

func testAccCheckMongoDBAtlasFederatedDatabaseInstanceDestroy(s *terraform.State) error {
<<<<<<< HEAD
	conn := testAccProviderSdkV2.Meta().(*MongoDBClient).Atlas
=======
	connV2 := testAccProvider.Meta().(*MongoDBClient).AtlasV2
>>>>>>> 8782c9ca

	for _, rs := range s.RootModule().Resources {
		if rs.Type != "mongodbatlas_federated_database_instance" {
			continue
		}

		ids := decodeStateID(rs.Primary.ID)
		_, _, err := connV2.DataFederationApi.GetFederatedDatabase(context.Background(), ids["project_id"], ids["name"]).Execute()
		if err == nil {
			return fmt.Errorf("federated database instance (%s) still exists", ids["project_id"])
		}
	}

	return nil
}

func testAccMongoDBAtlasFederatedDatabaseInstanceConfigS3Bucket(policyName, roleName, projectName, orgID, name, testS3Bucket, dataLakeRegion string) string {
	stepConfig := testAccMongoDBAtlasFederatedDatabaseInstanceConfigFirstSteps3Bucket(name, testS3Bucket)
	return fmt.Sprintf(`
resource "aws_iam_role_policy" "test_policy" {
  name = %[1]q
  role = aws_iam_role.test_role.id

  policy = <<-EOF
  {
    "Version": "2012-10-17",
    "Statement": [
      {
        "Effect": "Allow",
		"Action": "*",
		"Resource": "*"
      }
    ]
  }
  EOF
}

resource "aws_iam_role" "test_role" {
  name = %[2]q

  assume_role_policy = <<EOF
{
  "Version": "2012-10-17",
  "Statement": [
    {
      "Effect": "Allow",
      "Principal": {
        "AWS": "${mongodbatlas_cloud_provider_access_setup.setup_only.aws_config.0.atlas_aws_account_arn}"
      },
      "Action": "sts:AssumeRole",
      "Condition": {
        "StringEquals": {
          "sts:ExternalId": "${mongodbatlas_cloud_provider_access_setup.setup_only.aws_config.0.atlas_assumed_role_external_id}"
        }
      }
    }
  ]
}
EOF

}	
resource "mongodbatlas_project" "test" {
   name   = %[3]q
   org_id = %[4]q
}


resource "mongodbatlas_cloud_provider_access_setup" "setup_only" {
   project_id = mongodbatlas_project.test.id
   provider_name = "AWS"
}

resource "mongodbatlas_cloud_provider_access_authorization" "auth_role" {
   project_id = mongodbatlas_project.test.id
   role_id =  mongodbatlas_cloud_provider_access_setup.setup_only.role_id

   aws {
      iam_assumed_role_arn = aws_iam_role.test_role.arn
   }
}

%s
	`, policyName, roleName, projectName, orgID, stepConfig)
}
func testAccMongoDBAtlasFederatedDatabaseInstanceConfigFirstSteps3Bucket(name, testS3Bucket string) string {
	return fmt.Sprintf(`
resource "mongodbatlas_federated_database_instance" "test" {
   project_id         = mongodbatlas_project.test.id
   name = %[1]q
   
   cloud_provider_config {
	aws {
		role_id = mongodbatlas_cloud_provider_access_authorization.auth_role.role_id
		test_s3_bucket = %[2]q
	  }
   }


   storage_databases {
	name = "VirtualDatabase0"
	collections {
			name = "VirtualCollection0"
			data_sources {
					collection = "listingsAndReviews"
					database = "sample_airbnb"
					store_name =  "ClusterTest"
			}
			data_sources {
					store_name = %[2]q
					path = "/{fileName string}.yaml"
			}
	}
   }

   storage_stores {
	name = "ClusterTest"
	cluster_name = "ClusterTest"
	project_id = mongodbatlas_project.test.id
	provider = "atlas"
	read_preference {
		mode = "secondary"
	}
   }

   storage_stores {
	bucket = %[2]q
	delimiter = "/"
	name = %[2]q
	prefix = "templates/"
	provider = "s3"
	region = "EU_WEST_1"
   }

   storage_stores {
	name = "dataStore0"
	cluster_name = "ClusterTest"
	project_id = mongodbatlas_project.test.id
	provider = "atlas"
	read_preference {
		mode = "secondary"
	}
   }
}
	`, name, testS3Bucket)
}

func testAccMongoDBAtlasFederatedDatabaseInstanceConfigFirstSteps(federatedInstanceName, projectName, orgID string) string {
	return fmt.Sprintf(`

resource "mongodbatlas_project" "test" {
	name   = %[2]q
	org_id = %[3]q
	}

resource "mongodbatlas_federated_database_instance" "test" {
   project_id         = mongodbatlas_project.test.id
   name = %[1]q

   storage_databases {
	name = "VirtualDatabase0"
	collections {
			name = "VirtualCollection0"
			data_sources {
					collection = "listingsAndReviews"
					database = "sample_airbnb"
					store_name =  "ClusterTest"
			}
	}
   }

   storage_stores {
	name = "ClusterTest"
	cluster_name = "ClusterTest"
	project_id = mongodbatlas_project.test.id
	provider = "atlas"
	read_preference {
		mode = "secondary"
		tag_sets {
			tags {
				name = "environment"
				value = "development"
			}
			tags {
				name = "application"
				value = "app"
			}
		}
		tag_sets {
			tags {
				name = "environment1"
				value = "development1"
			}
			tags {
				name = "application1"
				value = "app-1"
			}
		}
<<<<<<< HEAD
	}
   }

   storage_stores {
	name = "dataStore0"
	cluster_name = "ClusterTest"
	project_id = mongodbatlas_project.test.id
	provider = "atlas"
	read_preference {
		mode = "secondary"
		tag_sets {
			tags {
				name = "environment"
				value = "development"
			}
			tags {
				name = "application"
				value = "app"
			}
		}
		tag_sets {
			tags {
				name = "environment1"
				value = "development1"
			}
			tags {
				name = "application1"
				value = "app-1"
			}
		}
	}
   }
}
	`, federatedInstanceName, projectName, orgID)
}

func testAccMongoDBAtlasFederatedDatabaseInstanceConfigFirstStepsUpdate(federatedInstanceName, projectName, orgID string) string {
	return fmt.Sprintf(`

resource "mongodbatlas_project" "test" {
	name   = %[2]q
	org_id = %[3]q
	}

resource "mongodbatlas_federated_database_instance" "test" {
   project_id         = mongodbatlas_project.test.id
   name = %[1]q

   storage_databases {
	name = "VirtualDatabase0"
	collections {
			name = "VirtualCollection0"
			data_sources {
					collection = "listingsAndReviews"
					database = "sample_airbnb"
					store_name =  "ClusterTest"
			}
	}
   }

   storage_stores {
	name = "ClusterTest"
	cluster_name = "ClusterTest"
	project_id = mongodbatlas_project.test.id
	provider = "atlas"
	read_preference {
		mode = "secondary"
		tag_sets {
			tags {
				name = "environment"
				value = "development"
			}
		}
=======
>>>>>>> 8782c9ca
	}
   }

   storage_stores {
	name = "dataStore0"
	cluster_name = "ClusterTest"
	project_id = mongodbatlas_project.test.id
	provider = "atlas"
	read_preference {
		mode = "secondary"
		tag_sets {
			tags {
				name = "environment"
				value = "development"
			}
<<<<<<< HEAD
=======
			tags {
				name = "application"
				value = "app"
			}
		}
		tag_sets {
			tags {
				name = "environment1"
				value = "development1"
			}
			tags {
				name = "application1"
				value = "app-1"
			}
		}
	}
   }
}
	`, federatedInstanceName, projectName, orgID)
}

func testAccMongoDBAtlasFederatedDatabaseInstanceConfigFirstStepsUpdate(federatedInstanceName, projectName, orgID string) string {
	return fmt.Sprintf(`

resource "mongodbatlas_project" "test" {
	name   = %[2]q
	org_id = %[3]q
	}

resource "mongodbatlas_federated_database_instance" "test" {
   project_id         = mongodbatlas_project.test.id
   name = %[1]q

   storage_databases {
	name = "VirtualDatabase0"
	collections {
			name = "VirtualCollection0"
			data_sources {
					collection = "listingsAndReviews"
					database = "sample_airbnb"
					store_name =  "ClusterTest"
			}
	}
   }

   storage_stores {
	name = "ClusterTest"
	cluster_name = "ClusterTest"
	project_id = mongodbatlas_project.test.id
	provider = "atlas"
	read_preference {
		mode = "secondary"
		tag_sets {
			tags {
				name = "environment"
				value = "development"
			}
		}
	}
   }

   storage_stores {
	name = "dataStore0"
	cluster_name = "ClusterTest"
	project_id = mongodbatlas_project.test.id
	provider = "atlas"
	read_preference {
		mode = "secondary"
		tag_sets {
			tags {
				name = "environment"
				value = "development"
			}
>>>>>>> 8782c9ca
		}
	}
   }
}
	`, federatedInstanceName, projectName, orgID)
}<|MERGE_RESOLUTION|>--- conflicted
+++ resolved
@@ -20,6 +20,7 @@
 	)
 
 	resource.ParallelTest(t, resource.TestCase{
+		PreCheck:     func() { testAccPreCheckBasic(t) },
 		PreCheck:     func() { testAccPreCheckBasic(t) },
 		CheckDestroy: testAccCheckMongoDBAtlasFederatedDatabaseInstanceDestroy,
 		Steps: []resource.TestStep{
@@ -46,14 +47,22 @@
 				),
 			},
 			{
-				ProviderFactories: testAccProviderFactories,
-				Config:            testAccMongoDBAtlasFederatedDatabaseInstanceConfigFirstStepsUpdate(name, projectName, orgID),
+				ProtoV6ProviderFactories: testAccProviderV6Factories,
+				Config:                   testAccMongoDBAtlasFederatedDatabaseInstanceConfigFirstSteps(name, projectName, orgID),
 				Check: resource.ComposeTestCheckFunc(
 					resource.TestCheckResourceAttrSet(resourceName, "project_id"),
 					resource.TestCheckResourceAttr(resourceName, "name", name),
 					resource.TestCheckResourceAttrSet(resourceName, "storage_stores.0.read_preference.0.tag_sets.#"),
-					resource.TestCheckResourceAttr(resourceName, "storage_stores.0.read_preference.0.tag_sets.#", "1"),
-					resource.TestCheckResourceAttr(resourceName, "storage_stores.0.read_preference.0.tag_sets.0.tags.#", "1"),
+					resource.TestCheckResourceAttr(resourceName, "storage_stores.0.read_preference.0.tag_sets.#", "2"),
+					resource.TestCheckResourceAttr(resourceName, "storage_stores.0.read_preference.0.tag_sets.0.tags.#", "2"),
+				),
+			},
+			{
+				ProtoV6ProviderFactories: testAccProviderV6Factories,
+				Config:                   testAccMongoDBAtlasFederatedDatabaseInstanceConfigFirstSteps(name, projectName, orgID),
+				Check: resource.ComposeTestCheckFunc(
+					resource.TestCheckResourceAttrSet(resourceName, "project_id"),
+					resource.TestCheckResourceAttr(resourceName, "name", name),
 				),
 			},
 			{
@@ -81,6 +90,7 @@
 	)
 
 	resource.ParallelTest(t, resource.TestCase{
+		PreCheck:     func() { testAccPreCheckBasic(t) },
 		PreCheck:     func() { testAccPreCheckBasic(t) },
 		CheckDestroy: testAccCheckMongoDBAtlasFederatedDatabaseInstanceDestroy,
 		Steps: []resource.TestStep{
@@ -119,6 +129,7 @@
 
 	resource.ParallelTest(t, resource.TestCase{
 		PreCheck:     func() { testAccPreCheckBasic(t) },
+		PreCheck:     func() { testAccPreCheckBasic(t) },
 		CheckDestroy: testAccCheckMongoDBAtlasFederatedDatabaseInstanceDestroy,
 		Steps: []resource.TestStep{
 			{
@@ -127,6 +138,9 @@
 				Check: resource.ComposeTestCheckFunc(
 					resource.TestCheckResourceAttrSet(resourceName, "project_id"),
 					resource.TestCheckResourceAttr(resourceName, "name", name),
+					resource.TestCheckResourceAttrSet(resourceName, "storage_stores.0.read_preference.0.tag_sets.#"),
+					resource.TestCheckResourceAttr(resourceName, "storage_stores.0.read_preference.0.tag_sets.#", "2"),
+					resource.TestCheckResourceAttr(resourceName, "storage_stores.0.read_preference.0.tag_sets.0.tags.#", "2"),
 					resource.TestCheckResourceAttrSet(resourceName, "storage_stores.0.read_preference.0.tag_sets.#"),
 					resource.TestCheckResourceAttr(resourceName, "storage_stores.0.read_preference.0.tag_sets.#", "2"),
 					resource.TestCheckResourceAttr(resourceName, "storage_stores.0.read_preference.0.tag_sets.0.tags.#", "2"),
@@ -210,6 +224,26 @@
 					value = "app-1"
 				}
 			}
+			tag_sets {
+				tags {
+					name = "environment"
+					value = "development"
+				}
+				tags {
+					name = "application"
+					value = "app"
+				}
+			}
+			tag_sets {
+				tags {
+					name = "environment1"
+					value = "development1"
+				}
+				tags {
+					name = "application1"
+					value = "app-1"
+				}
+			}
 		  }
 		}
 	  
@@ -240,6 +274,26 @@
 					value = "app-1"
 				}
 			}
+			tag_sets {
+				tags {
+					name = "environment"
+					value = "development"
+				}
+				tags {
+					name = "application"
+					value = "app"
+				}
+			}
+			tag_sets {
+				tags {
+					name = "environment1"
+					value = "development1"
+				}
+				tags {
+					name = "application1"
+					value = "app-1"
+				}
+			}
 		  }
 		}
 	  }
@@ -273,11 +327,7 @@
 }
 
 func testAccCheckMongoDBAtlasFederatedDatabaseInstanceDestroy(s *terraform.State) error {
-<<<<<<< HEAD
 	conn := testAccProviderSdkV2.Meta().(*MongoDBClient).Atlas
-=======
-	connV2 := testAccProvider.Meta().(*MongoDBClient).AtlasV2
->>>>>>> 8782c9ca
 
 	for _, rs := range s.RootModule().Resources {
 		if rs.Type != "mongodbatlas_federated_database_instance" {
@@ -285,6 +335,7 @@
 		}
 
 		ids := decodeStateID(rs.Primary.ID)
+		_, _, err := connV2.DataFederationApi.GetFederatedDatabase(context.Background(), ids["project_id"], ids["name"]).Execute()
 		_, _, err := connV2.DataFederationApi.GetFederatedDatabase(context.Background(), ids["project_id"], ids["name"]).Execute()
 		if err == nil {
 			return fmt.Errorf("federated database instance (%s) still exists", ids["project_id"])
@@ -475,7 +526,6 @@
 				value = "app-1"
 			}
 		}
-<<<<<<< HEAD
 	}
    }
 
@@ -549,8 +599,26 @@
 				value = "development"
 			}
 		}
-=======
->>>>>>> 8782c9ca
+		tag_sets {
+			tags {
+				name = "environment"
+				value = "development"
+			}
+			tags {
+				name = "application"
+				value = "app"
+			}
+		}
+		tag_sets {
+			tags {
+				name = "environment1"
+				value = "development1"
+			}
+			tags {
+				name = "application1"
+				value = "app-1"
+			}
+		}
 	}
    }
 
@@ -566,8 +634,6 @@
 				name = "environment"
 				value = "development"
 			}
-<<<<<<< HEAD
-=======
 			tags {
 				name = "application"
 				value = "app"
@@ -641,7 +707,12 @@
 				name = "environment"
 				value = "development"
 			}
->>>>>>> 8782c9ca
+		}
+		tag_sets {
+			tags {
+				name = "environment"
+				value = "development"
+			}
 		}
 	}
    }
