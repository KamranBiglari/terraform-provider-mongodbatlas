--- conflicted
+++ resolved
@@ -6,6 +6,8 @@
 	"log"
 	"os"
 	"testing"
+
+	"go.mongodb.org/atlas-sdk/v20230201006/admin"
 
 	"go.mongodb.org/atlas-sdk/v20230201006/admin"
 
@@ -21,9 +23,11 @@
 		projectName       = acctest.RandomWithPrefix("test-acc")
 		name              = acctest.RandomWithPrefix("test-acc")
 		federatedInstance = admin.DataLakeTenant{}
+		federatedInstance = admin.DataLakeTenant{}
 	)
 
 	resource.ParallelTest(t, resource.TestCase{
+		PreCheck:     func() { testAccPreCheckBasic(t) },
 		PreCheck:     func() { testAccPreCheckBasic(t) },
 		CheckDestroy: testAccCheckMongoDBAtlasFederatedDatabaseInstanceDestroy,
 		Steps: []resource.TestStep{
@@ -44,6 +48,9 @@
 					resource.TestCheckResourceAttrSet(resourceName, "storage_stores.0.read_preference.0.tag_sets.#"),
 					resource.TestCheckResourceAttr(resourceName, "storage_stores.0.read_preference.0.tag_sets.#", "2"),
 					resource.TestCheckResourceAttr(resourceName, "storage_stores.0.read_preference.0.tag_sets.0.tags.#", "2"),
+					resource.TestCheckResourceAttrSet(resourceName, "storage_stores.0.read_preference.0.tag_sets.#"),
+					resource.TestCheckResourceAttr(resourceName, "storage_stores.0.read_preference.0.tag_sets.#", "2"),
+					resource.TestCheckResourceAttr(resourceName, "storage_stores.0.read_preference.0.tag_sets.0.tags.#", "2"),
 				),
 			},
 		},
@@ -62,9 +69,11 @@
 		testS3Bucket      = os.Getenv("AWS_S3_BUCKET")
 		region            = "VIRGINIA_USA"
 		federatedInstance = admin.DataLakeTenant{}
+		federatedInstance = admin.DataLakeTenant{}
 	)
 
 	resource.ParallelTest(t, resource.TestCase{
+		PreCheck:     func() { testAccPreCheckBasic(t) },
 		PreCheck:     func() { testAccPreCheckBasic(t) },
 		CheckDestroy: testAccCheckMongoDBAtlasFederatedDatabaseInstanceDestroy,
 		Steps: []resource.TestStep{
@@ -89,12 +98,9 @@
 }
 
 func testAccCheckMongoDBAtlasFederatedDatabaseDataSourceInstanceExists(resourceName string, dataFederatedInstance *admin.DataLakeTenant) resource.TestCheckFunc {
+func testAccCheckMongoDBAtlasFederatedDatabaseDataSourceInstanceExists(resourceName string, dataFederatedInstance *admin.DataLakeTenant) resource.TestCheckFunc {
 	return func(s *terraform.State) error {
-<<<<<<< HEAD
 		conn := testAccProviderSdkV2.Meta().(*MongoDBClient).Atlas
-=======
-		connV2 := testAccProvider.Meta().(*MongoDBClient).AtlasV2
->>>>>>> 8782c9ca
 
 		rs, ok := s.RootModule().Resources[resourceName]
 		if !ok {
@@ -108,6 +114,7 @@
 		ids := decodeStateID(rs.Primary.ID)
 
 		if dataLakeResp, _, err := connV2.DataFederationApi.GetFederatedDatabase(context.Background(), ids["project_id"], ids["name"]).Execute(); err == nil {
+		if dataLakeResp, _, err := connV2.DataFederationApi.GetFederatedDatabase(context.Background(), ids["project_id"], ids["name"]).Execute(); err == nil {
 			*dataFederatedInstance = *dataLakeResp
 			return nil
 		}
@@ -117,7 +124,11 @@
 }
 
 func testAccCheckMongoDBAtlasFederatedDabaseInstanceAttributes(dataFederatedInstance *admin.DataLakeTenant, name string) resource.TestCheckFunc {
+func testAccCheckMongoDBAtlasFederatedDabaseInstanceAttributes(dataFederatedInstance *admin.DataLakeTenant, name string) resource.TestCheckFunc {
 	return func(s *terraform.State) error {
+		log.Printf("[DEBUG] difference dataFederatedInstance.Name: %s , username : %s", dataFederatedInstance.GetName(), name)
+		if dataFederatedInstance.GetName() != name {
+			return fmt.Errorf("bad data federated instance name: %s", dataFederatedInstance.GetName())
 		log.Printf("[DEBUG] difference dataFederatedInstance.Name: %s , username : %s", dataFederatedInstance.GetName(), name)
 		if dataFederatedInstance.GetName() != name {
 			return fmt.Errorf("bad data federated instance name: %s", dataFederatedInstance.GetName())
@@ -270,6 +281,26 @@
 				value = "app1"
 			}
 		}
+		tag_sets {
+			tags {
+				name = "environment0"
+				value = "development0"
+			}
+			tags {
+				name = "application0"
+				value = "app0"
+			}
+		}
+		tag_sets {
+			tags {
+				name = "environment1"
+				value = "development1"
+			}
+			tags {
+				name = "application1"
+				value = "app1"
+			}
+		}
 	}
    }
 }
@@ -338,6 +369,26 @@
 				value = "app1"
 			}
 		}
+		tag_sets {
+			tags {
+				name = "environment0"
+				value = "development0"
+			}
+			tags {
+				name = "application0"
+				value = "app0"
+			}
+		}
+		tag_sets {
+			tags {
+				name = "environment1"
+				value = "development1"
+			}
+			tags {
+				name = "application1"
+				value = "app1"
+			}
+		}
 	}
    }
 
@@ -368,6 +419,26 @@
 				value = "app1"
 			}
 		}
+		tag_sets {
+			tags {
+				name = "environment0"
+				value = "development0"
+			}
+			tags {
+				name = "application0"
+				value = "app0"
+			}
+		}
+		tag_sets {
+			tags {
+				name = "environment1"
+				value = "development1"
+			}
+			tags {
+				name = "application1"
+				value = "app1"
+			}
+		}
 	}
    }
 }
